[tool.poetry]
name = "genjax-blocks"
# Leave this at 0.0.0; this key can't be missing, but it's subbed out
# dynamically by `poetry.dynamic-versioning`.
version = "0.0.0"
description = "Curve Fit Demonstration for GenJAX"
authors = ["Colin Smith <colin.smith@gmail.com>"]
license = "MIT"
readme = "README.md"
#package-mode = false

[tool.poetry.dependencies]
<<<<<<< HEAD
python = ">=3.11, <3.13"
genjax = { version="0.8.1", source = "gcp" }
genstudio = {version = "2024.12.0a4", source = "gcp"}
=======
python = ">=3.10, <3.13"
genjax = {version = "0.6.1", source = "gcp"}
genstudio = {version = "2024.7.30.1617", source = "gcp"}
>>>>>>> ec3b5c24
# genstudio = {path = "../gen-studio", develop = true}
jax = { version="^0.4.24" }

[tool.poetry-dynamic-versioning]
enable = true
vcs = "git"
style = "pep440"

[tool.poetry.group.dev.dependencies]
pytest = "^8.2.1"
nbmake = "^1.5.3"
jupytext = "^1.16.2"

[tool.pyright]
venvPath = "."
venv = ".venv"
pythonVersion = "3.12"
include = ["src", "notebooks"]


[tool.ruff.format]
# Ruff format chokes on %pip statments in colab preamble.
# We will forego Ruff formatting until the relevant libraries
# are public and the preamble is no longer needed.
exclude = ["notebooks/intro.py"]

[tool.ruff.lint.per-file-ignores]
"notebooks/intro.py" = ["E999"]

[[tool.poetry.source]]
name = "gcp"
url = "https://us-west1-python.pkg.dev/probcomp-caliban/probcomp/simple/"
priority = "explicit"

[tool.jupytext]
formats = "ipynb,py:percent"

[build-system]
requires = ["poetry-core>=1.0.0", "poetry-dynamic-versioning>=1.0.0,<2.0.0"]
build-backend = "poetry.core.masonry.api"<|MERGE_RESOLUTION|>--- conflicted
+++ resolved
@@ -10,16 +10,9 @@
 #package-mode = false
 
 [tool.poetry.dependencies]
-<<<<<<< HEAD
 python = ">=3.11, <3.13"
 genjax = { version="0.8.1", source = "gcp" }
 genstudio = {version = "2024.12.0a4", source = "gcp"}
-=======
-python = ">=3.10, <3.13"
-genjax = {version = "0.6.1", source = "gcp"}
-genstudio = {version = "2024.7.30.1617", source = "gcp"}
->>>>>>> ec3b5c24
-# genstudio = {path = "../gen-studio", develop = true}
 jax = { version="^0.4.24" }
 
 [tool.poetry-dynamic-versioning]
