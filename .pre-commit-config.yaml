--- conflicted
+++ resolved
@@ -41,11 +41,7 @@
         exclude: ^genjax_blocks/blocks\.py$
 
   - repo: https://github.com/pre-commit/mirrors-eslint
-<<<<<<< HEAD
     rev: "v9.18.0"
-=======
-    rev: "v9.12.0"
->>>>>>> ec3b5c24
     hooks:
       - id: eslint
         exclude: ^(src/utils\.ts|cartesian/.*)$
